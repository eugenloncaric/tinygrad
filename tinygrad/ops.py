from __future__ import annotations
from typing import Any, Optional, Union, Callable, cast, TYPE_CHECKING, Type, Literal, get_args
import sys, time, functools, itertools, math, operator, hashlib, os, types, pickle, pathlib, inspect, weakref
from enum import auto, IntEnum, Enum
from dataclasses import dataclass, field
from collections import defaultdict
from tinygrad.dtype import ConstType, ImageDType, PtrDType, dtypes, DType, truncate
from tinygrad.helpers import ContextVar, all_int, prod, getenv, all_same, Context, partition, temp, unwrap, T, argfix, Metadata, _METADATA, flatten
from tinygrad.helpers import PICKLE_BUFFERS, SPLIT_REDUCEOP, DEBUG
if TYPE_CHECKING:
  from tinygrad.shape.shapetracker import ShapeTracker
  from tinygrad.device import Buffer

# wrapper around IntEnum that preserves Enum.__str__ and makes auto() unique across all FastEnum subclasses
class FastEnum(IntEnum):
  def __str__(self): return Enum.__str__(self)
  @staticmethod
  def _generate_next_value_(_, __, ___, last_values): return 1 + max([0, *last_values, *[max(c) for c in FastEnum.__subclasses__()]])

class SimpleMathTrait:
  # required to implement
  def alu(self:T, arg:Ops, *src) -> T: raise NotImplementedError
  def const_like(self:T, b:ConstLike) -> T: raise NotImplementedError

  # great functions you get!
  def ufix(self, x): return self.const_like(x) if not isinstance(x, MathTrait) else x
  def _binop(self, op, x, reverse): return self.ufix(x).alu(op, self) if reverse else self.alu(op, self.ufix(x))
  def logical_not(self): return self.ne(True)
  def neg(self):
    if (dtype:=getattr(self, 'dtype')) is None: raise TypeError(f"MathTraits __neg__ requires a dtype, {self=}")
    return self.logical_not() if dtype.scalar() == dtypes.bool else self*(-1)
  def add(self, x, reverse=False): return self._binop(Ops.ADD, x, reverse)
  def mul(self, x, reverse=False): return self._binop(Ops.MUL, x, reverse)
  def bitwise_and(self, x, reverse=False): return self._binop(Ops.AND, x, reverse)
  def bitwise_or(self, x, reverse=False): return self._binop(Ops.OR, x, reverse)
  def xor(self, x, reverse=False): return self._binop(Ops.XOR, x, reverse)
  def idiv(self, x, reverse=False): return self._binop(Ops.IDIV, x, reverse)
  def mod(self, x, reverse=False): return self._binop(Ops.MOD, x, reverse)
  def sub(self, x, reverse=False): return self.ufix(x).alu(Ops.ADD, -self) if reverse else self.alu(Ops.ADD, self.ufix(-x))
  def div(self, x, reverse=False): return (self.ufix(x)*self.alu(Ops.RECIP)) if reverse else (self*self.ufix(x).alu(Ops.RECIP))

  def __neg__(self): return self.neg()

  def __add__(self, x): return self.add(x)
  def __sub__(self, x): return self.sub(x)
  def __mul__(self, x): return self.mul(x)
  def __truediv__(self, x): return self.div(x)
  def __floordiv__(self, x): return self.idiv(x)  # TODO: idiv is trunc div, not floordiv
  def __mod__(self, x): return self.mod(x)
  def __and__(self, x): return self.bitwise_and(x)
  def __or__(self, x): return self.bitwise_or(x)
  def __xor__(self, x): return self.xor(x)

  def __radd__(self, x): return self.add(x, True)
  def __rsub__(self, x): return self.sub(x, True)
  def __rmul__(self, x): return self.mul(x, True)
  def __rtruediv__(self, x): return self.div(x, True)
  def __rfloordiv__(self, x): return self.idiv(x, True)
  def __rand__(self, x): return self.bitwise_and(x, True)
  def __ror__(self, x): return self.bitwise_or(x, True)
  def __rxor__(self, x): return self.xor(x, True)
  def __rmod__(self, x): return self.mod(x, True)

  def __lt__(self, x): return self.alu(Ops.CMPLT, self.ufix(x))
  def __gt__(self, x): return self.ufix(x).alu(Ops.CMPLT, self)
  def __ge__(self, x): return (self < x).logical_not()
  def __le__(self, x): return (self > x).logical_not()

  def ne(self, x): return self.alu(Ops.CMPNE, self.ufix(x))
  def eq(self, x): return self.ne(x).logical_not()
  def __ne__(self, x): return self.ne(x)
  # NOTE: __eq__ isn't overridden, and means the same thing as is by default

class MathTrait(SimpleMathTrait):
  # TODO: move to Tensor when new backward is done
  def lshift(self, x, reverse=False): return self._binop(Ops.SHL, x, reverse)
  def rshift(self, x, reverse=False): return self._binop(Ops.SHR, x, reverse)
  def __lshift__(self, x): return self.lshift(x)
  def __rshift__(self, x): return self.rshift(x)
  def __rlshift__(self, x): return self.lshift(x, True)
  def __rrshift__(self, x): return self.rshift(x, True)

  def maximum(self, x): return self.alu(Ops.MAX, self.ufix(x))
  def minimum(self, x): return -(-self).maximum(-x)
  def where(self, x, y): return self.alu(Ops.WHERE, x, x.ufix(y))
  def threefry(self, seed): return self.alu(Ops.THREEFRY, seed)
  def reciprocal(self): return self.alu(Ops.RECIP)
  def sqrt(self): return self.alu(Ops.SQRT)
  def sin(self): return self.alu(Ops.SIN)
  def log2(self): return self.alu(Ops.LOG2)
  def exp2(self): return self.alu(Ops.EXP2)

# the order of these Ops controls the order of the toposort
class Ops(FastEnum):
  # uops that aren't rendered
  SINK = auto(); CONTIGUOUS = auto(); DETACH = auto(); PRELOAD = auto() # noqa: E702

  # MetaOps
  COPY = auto(); EMPTY = auto(); BUFFER_VIEW = auto() # noqa: E702

  # blocks in linearizer
  BLOCK = auto(); BLOCKSTART = auto(); BLOCKFORK = auto(); BLOCKEND = auto() # noqa: E702

  # movement ops!
  RESHAPE = auto(); PERMUTE = auto(); EXPAND = auto(); PAD = auto(); SHRINK = auto(); STRIDE = auto() # noqa: E702

  # misc ops
  UNROLL = auto(); CONTRACT = auto() # noqa: E702
  VIEW = auto(); DEFINE_GLOBAL = auto(); BUFFER = auto() # noqa: E702
  DEFINE_VAR = auto(); DEFINE_LOCAL = auto(); DEFINE_ACC = auto() # noqa: E702
  VALID = auto(); SPECIAL = auto(); NOOP = auto() # noqa: E702

  # reduce
  REDUCE_AXIS = auto()

  # helper ops
  GEP = auto(); VECTORIZE = auto() # noqa: E702

  # UnaryOps
  CAST = auto(); BITCAST = auto(); EXP2 = auto(); LOG2 = auto(); SIN = auto(); SQRT = auto(); RECIP = auto(); NEG = auto() # noqa: E702

  # load/store before math
  LOAD = auto(); STORE = auto() # noqa: E702

  # early INDEX
  INDEX = auto()

  # math ops
  WMMA = auto()

  # BinaryOps
  ADD = auto(); MUL = auto(); IDIV = auto(); MAX = auto(); MOD = auto(); CMPLT = auto(); CMPNE = auto(); XOR = auto() # noqa: E702
  SHL = auto(); SHR = auto(); OR = auto(); AND = auto(); THREEFRY = auto(); SUB = auto(); FDIV = auto() # noqa: E702

  # TernaryOps
  WHERE = auto(); MULACC = auto() # noqa: E702

  # assignment ops
  ASSIGN = auto()
  BIND = auto()

  # control flow ops
  BARRIER = auto(); RANGE = auto(); IF = auto(); ENDRANGE = auto(); ENDIF = auto() # noqa: E702

  # consts last!
  VCONST = auto(); CONST = auto() # noqa: E702

  # device
  DEVICE = auto()

class GroupOp:
  Unary = {Ops.EXP2, Ops.LOG2, Ops.SIN, Ops.SQRT, Ops.RECIP, Ops.NEG}
  Binary = {Ops.ADD, Ops.MUL, Ops.IDIV, Ops.MAX, Ops.MOD, Ops.CMPLT, Ops.CMPNE, Ops.XOR, Ops.SHL, Ops.SHR, Ops.OR, Ops.AND, Ops.THREEFRY,
            Ops.SUB, Ops.FDIV}
  Ternary = {Ops.WHERE, Ops.MULACC}
  ALU = set.union(Unary, Binary, Ternary)

  Irreducible = {Ops.CONST, Ops.DEFINE_VAR, Ops.SPECIAL, Ops.RANGE}
  Movement = {Ops.RESHAPE, Ops.EXPAND, Ops.PERMUTE, Ops.PAD, Ops.SHRINK, Ops.STRIDE}

  # meta ops
  Meta = {Ops.COPY, Ops.EMPTY, Ops.BUFFER_VIEW}
  Buffer = {Ops.LOAD, Ops.PRELOAD, Ops.STORE, Ops.VALID}
  Block = {Ops.BLOCK, Ops.BLOCKEND, Ops.BLOCKFORK, Ops.BLOCKSTART}

  # BinaryOps that can be flipped
  Commutative = {Ops.ADD, Ops.MUL, Ops.MAX, Ops.CMPNE, Ops.XOR, Ops.AND, Ops.OR}

  # BinaryOps where f(f(a,b),c) = f(a,f(b,c))
  Associative = {Ops.ADD, Ops.MUL, Ops.AND, Ops.OR}

  # BinaryOps that satisfy f(x,x)=x see https://en.wikipedia.org/wiki/Idempotence
  Idempotent = {Ops.OR, Ops.AND, Ops.MAX}

  # do not preserve f(0) = 0
  UnsafePad = {Ops.RECIP, Ops.LOG2, Ops.EXP2, Ops.IDIV}

# some BUFFER ops can be processed with only a view
view_supported_devices = {"LLVM", "CLANG", "CUDA", "NV", "AMD", "METAL", "QCOM", "DSP", "DISK"}

# https://en.wikipedia.org/wiki/Identity_element
def identity_element(op:Ops, dt:DType) -> ConstType: return dtypes.as_const({Ops.ADD:0, Ops.MUL:1, Ops.MAX:dtypes.min(dt)}[op], dt)

def can_pad(u:UOp, edges:dict[UOp, UOp], visisted:set[UOp]) -> bool:
  if u.op in GroupOp.UnsafePad: return False
  if (len(u.src) == 2 and u.src[0] in edges) or u in visisted: return True
  visisted.add(u)
  return all(can_pad(x.base, edges, visisted) for x in u.src)

# With True as the default, this matches the old symbolic behavior
def resolve(x:UOp|bool, default:bool=True):
  if isinstance(x, bool): return x
  assert x.dtype == dtypes.bool, "UOp in resolve must be bool"
  # NOTE: generating the text for the exception is expensive, so we do this
  return bool(sx.vmin) if (sx:=x.simplify()).vmin == sx.vmax else default

# smax/smin are replacements for max/min that preserve symbolic
def _suop(lst, uop_fxn, python_fxn):
  uops, nums = partition(lst, lambda x: isinstance(x, UOp))
  return ssimplify(functools.reduce(uop_fxn, uops + ([python_fxn(nums)] if nums else [])))
def smax(*lst): return _suop(argfix(*lst), UOp.maximum, max)
def smin(*lst): return _suop(argfix(*lst), UOp.minimum, min)

def ssimplify(uop): return uop.ssimplify() if isinstance(uop, UOp) else uop
def sym_infer(uop: Union[UOp, int], var_vals: dict[UOp, int]) -> int: return uop.sym_infer(var_vals) if isinstance(uop, UOp) else uop

# used for UOp and UPat
def pretty_print(x:Any, rep:Callable, srcfn=lambda x: x.src, cache=None, d=0)->str:
  def dfs(x:Any, cache:dict):
    for s in srcfn(x) or []:
      cache.setdefault(s, [len(cache), 0, False])[1] += 1
      if cache[s][1] == 1: dfs(s, cache)
  if cache is None: dfs(x, cache:={})
  if (cx:=cache.setdefault(x, [0,0,False]))[2]: return f"{' '*d} x{cx[0]}"
  cx[2], srcs = True, ('None' if srcfn(x) is None else ''.join(f'\n{pretty_print(s, rep, srcfn, cache, d+2)},' for s in srcfn(x)))
  return f"{' '*d}{f'x{cx[0]}:=' * (cx[1]>1)}{rep(x)}" % srcs

class UOpMetaClass(type):
  ucache:dict[tuple, weakref.ReferenceType[UOp]] = {}
  def __call__(cls, op:Ops, dtype:DType=dtypes.void, src:tuple[UOp,...]=tuple(), arg:Any=None, _buffer=None):
    if (wret:=UOpMetaClass.ucache.get(key:=(op, dtype, src, arg), None)) is not None and (ret:=wret()) is not None: return ret
    UOpMetaClass.ucache[key] = ref = weakref.ref(created:=super().__call__(*key))
    for s in src: s.children.add(ref)
    # NOTE: this will soon be set by Tensor once we remove function.py
    if (metadata:=_METADATA.get()) is not None: all_metadata[created] = metadata
    return created

# some uops map to other stuff
buffers:weakref.WeakKeyDictionary[UOp, Buffer] = weakref.WeakKeyDictionary() # this maps BUFFER uops to their device Buffers
all_metadata:weakref.WeakKeyDictionary[UOp, Metadata] = weakref.WeakKeyDictionary()

# NOTE: this should be frozen, but frozen is slower
@dataclass(eq=False, slots=True)
class UOp(MathTrait, metaclass=UOpMetaClass):
  op:Ops
  dtype:DType = dtypes.void
  src:tuple[UOp, ...] = tuple()
  arg:Any = None
  children:set[weakref.ref[UOp]] = field(default_factory=set)
  def __del__(self):
    if self.op is Ops.BUFFER and (buffer:=buffers.get(self)) is not None: buffer.ref(-1)
    if (ref:=UOpMetaClass.ucache.get(k:=(self.op, self.dtype, self.src, self.arg))) is not None:
      for s in self.src: s.children.discard(ref)
      del UOpMetaClass.ucache[k]
  def __reduce__(self):
    args = [self.op, self.dtype, self.src, self.arg]
    if (_device_buffer:=self.realized) is not None and PICKLE_BUFFERS: args.extend([_device_buffer])
    return UOp, tuple(args)
  def replace(self, **kwargs) -> UOp:
    new_args = (kwargs.pop("op", self.op), kwargs.pop("dtype", self.dtype), kwargs.pop("src", self.src), kwargs.pop("arg", self.arg))
    assert len(kwargs) == 0, f"unused kwargs in replace {list(kwargs)}"
    if (self.op, self.dtype, self.src, self.arg) == new_args: return self
    return UOp(*new_args)
  @functools.cached_property
  def key(self) -> bytes:
    return hashlib.sha256(str((self.op, self.dtype, self.arg)).encode() + b"".join([s.key for s in self.src])).digest()
  def __repr__(self): return pretty_print(self, lambda x: f"{type(self).__name__}({x.op}, {x.dtype}, arg={x.argstr()}, src=(%s))")
  def argstr(self): return f'({", ".join(map(str, self.arg))})' if self.op is Ops.REDUCE_AXIS else repr(self.arg)

  @property
  def toposort(self) -> dict[UOp, None]:
    def _toposort(u:UOp, cache:set[UOp]):
      if u in cache: return {}
      nodes: dict[UOp, None] = {}
      # NOTE: this is a lot faster than the comprehension in parents
      for parent in u.src: nodes.update(_toposort(parent, cache))
      nodes[u] = None
      cache.add(u)
      return nodes
    return _toposort(self, cache=set())

  @functools.cached_property
  def tuplize(self:UOp) -> tuple[int, Any, Optional[DType], tuple]: return (self.op.value, self.arg, self.dtype, tuple(x.tuplize for x in self.src))

  # *** uop shape stuff ***

  @functools.cached_property
  def st(self) -> ShapeTracker|None:
    # these ops define a ShapeTracker from the arg
    if self.op is Ops.VIEW: return self.arg
    if self.op in GroupOp.Movement: return unwrap(self.src[0].st).mop(self.op, self.arg)
    # buffer ops return the ShapeTracker from sources
    if self.op in {*GroupOp.Buffer, Ops.CONST}:
      return vsrc[0] if len(vsrc:=[x.st for x in self.src if x.op is Ops.VIEW]) != 0 else None
    from tinygrad.shape.shapetracker import ShapeTracker
    # BUFFER is a contiguous piece of memory, it has shape=(N,) with stride=(1,)
    if self.op is Ops.BUFFER: return ShapeTracker.from_shape((self.size,))
    # otherwise we derive shape from sources
    if not (src_sts := [x.st for x in self.src if x.st is not None]): return None
    # NOTE: BUFFER_VIEW is allowed to change the shape of its source for shape changing bitcast
    if self.op is Ops.BUFFER_VIEW: return src_sts[0]
    if not all_same([x.shape for x in src_sts]):
      # SINK with different src shapes has an undefined shape
      if self.op is Ops.SINK: return None
      # otherwise we assert it
      raise AssertionError(f"UOp sources must have the same shape {self} {[x.shape for x in src_sts]}")
    # only reduce ops are allowed to change shape, everything else derives shape from sources
    shape = src_sts[0].reduce(self.axis_arg) if self.op in (Ops.REDUCE_AXIS, Ops.WMMA) else src_sts[0].shape
    return ShapeTracker.from_shape(shape)

  @functools.cached_property
  def full_shape(self) -> tuple[sint, ...]:
    if self.op is Ops.VIEW: return self.shape
    # TODO: this should check if st is None, it cannot because local reduce has implicit movement ops
    return tuple(smax(x) for x in zip(*[x.full_shape for x in self.src if x.op not in {Ops.DEFINE_GLOBAL,Ops.DEFINE_LOCAL,Ops.DEFINE_VAR,Ops.CONST}]))
  @property
  def shape(self) -> tuple[sint, ...]: return unwrap(self.st).shape
  @property
  def size(self) -> int: return self.arg[1] if self.op is Ops.BUFFER else unwrap(self.st).size

  # *** uop evaluation ***

  def simplify(self):
    with Context(TRACK_MATCH_STATS=0):
      return graph_rewrite(self, symbolic)
  def ssimplify(self) -> Union[UOp, ConstType]: return ret.arg if (ret:=self.simplify()).op is Ops.CONST else ret
  def _eval(self, dtype, expected_type:Type[T]) -> T:
    assert self.dtype in dtype, f"eval with wrong dtype {self}"
    vmin, vmax = (simple_self:=self.simplify())._min_max
    if vmin != vmax: raise ValueError(f"eval failed to be a single number, range is {vmin} to {vmax} in {simple_self.render()}")
    assert isinstance(vmin, expected_type), f"vmin is wrong dtype {type(vmin)} != {expected_type}"
    return vmin
  def __bool__(self): return self._eval((dtypes.bool,), bool)
  def __int__(self): return self._eval(dtypes.ints, int)
  def __float__(self): return self._eval(dtypes.floats, float)
  def substitute(self, dvars:dict[UOp, UOp]):
    with Context(TRACK_MATCH_STATS=0):
      return graph_rewrite(self, _substitute, dvars, bottom_up=True)

  # *** uop syntactic sugar ***

  @property
  def st_arg(self) -> ShapeTracker:
    assert self.op in GroupOp.Buffer, f"st_arg called on {self.op}"
    return unwrap(self.st)
  @property
  def const_arg(self) -> ConstType:
    match self.base.op:
      case Ops.CONST: ret = self.base.arg
      case op: raise AssertionError(f"const_arg called on {op}")
    assert isinstance(ret, get_args(ConstType)), f"const_arg trying to return {ret}"
    return ret
  @property
  def axis_arg(self) -> tuple[int, ...]:
    assert self.op in {Ops.REDUCE_AXIS, Ops.WMMA}, f"axis_arg called on {self.op}"
    ret = self.arg[1] if self.op is Ops.REDUCE_AXIS else self.arg[7]
    assert isinstance(ret, tuple) and all(isinstance(x, int) for x in ret), f"axis_arg trying to return {ret}"
    return ret
  def sink(self, *srcs:UOp): return UOp(Ops.SINK, dtypes.void, (self,)+srcs)
  def detach(self): return UOp(Ops.DETACH, self.dtype, (self,))
  def index(self, idx:UOp, valid:UOp|None=None): return UOp(Ops.INDEX, self.dtype, (self,idx,valid) if valid is not None else (self,idx))
  def const_like(self, b:ConstLike):
    # constants can optionally have a DEVICE source
    return UOp.const(self.dtype, b) if self._device is None else UOp.metaop(Ops.CONST, self.shape, self.dtype, self.device, b)
  def broadcast(self, count:int):
    assert self.dtype.count == 1
    if count == 1: return self
    return UOp(Ops.VECTORIZE, self.dtype.vec(count), (self,)*count)
  def cast(self, dtype:DType, bitcast=False):
    if bitcast: return self.bitcast(dtype)
    if self._device is not None and self._device.startswith("DISK"): raise RuntimeError("CAST isn't supported on DISK")
    return UOp(Ops.CAST, dtype, (self,))
  def bitcast(self, dtype:DType):
    if self.can_view() and self.device.startswith("DISK"):
      if self.dtype.itemsize == dtype.itemsize: output_shape = self.shape
      else:
        # https://pytorch.org/docs/stable/generated/torch.Tensor.view.html
        if (self.shape[-1]*self.dtype.itemsize) % dtype.itemsize != 0: raise RuntimeError("unsupported size in bitcast")
        output_shape = self.shape[:-1]+((self.shape[-1]*self.dtype.itemsize) // dtype.itemsize,)
      return UOp.metaop(Ops.BUFFER_VIEW, output_shape, dtype, self.device, None, (self,))
    return UOp(Ops.BITCAST, dtype, (self,))
  def gep(self, i:Union[tuple[int, ...], int]):
    if isinstance(i, int):
      # NOTE: these are just shortcuts to not have to create and fold later
      if self.op is Ops.VECTORIZE: return self.src[i]
      if self.op is Ops.VCONST: return UOp.const(self.dtype.scalar(), self.arg[i])
      if self.op is Ops.CONST: return UOp.const(self.dtype.scalar(), self.arg)
      i = (i,)
    if (self.dtype.vcount == len(i) and i == tuple(range(len(i)))) or self.dtype == dtypes.void: return self
    return UOp(Ops.GEP, self.dtype.scalar().vec(len(i)) if len(i) > 1 else self.dtype.scalar(), (self,), i)
  def load(self, *src:UOp, **kwargs): return UOp(Ops.LOAD, src=(self,)+src, **kwargs)
  def store(self, *src:UOp, **kwargs): return UOp(Ops.STORE, dtypes.void, (self,)+src, **kwargs)
  def alu(self, arg, *src:UOp):
    out_dtype = (self, *src)[-1].dtype
    if arg in {Ops.CMPLT, Ops.CMPNE}: out_dtype = dtypes.bool.vec(out_dtype.count) if out_dtype.count > 1 else dtypes.bool
    return UOp(arg, out_dtype, (self,)+src)
  @staticmethod
  def const(dtype:DType, b:ConstLike):
    if isinstance(b, UOp): return b.unbind()[0] if b.op is Ops.BIND else b
    if isinstance(b, tuple) and all_same(b): b = b[0]  # doesn't have to be a VCONST if they are all the same
    return UOp(Ops.VCONST if isinstance(b, tuple) else Ops.CONST, dtype, arg=dtypes.as_const(b, dtype))
  def valid(self):
    assert self.op in {Ops.CONST, Ops.DEFINE_VAR}, f"can only create VALID from a constant, got {self.op}"
    assert unwrap(self.st).views[0].mask is not None, f"calling valid on an unmasked constant {self.st}"
    # very notably, the mask only exists on VALID
    # the two sides of the ternary are unmasked.
    true_val = UOp.metaop(Ops.CONST, self.shape, self.dtype, self.device, self.const_arg)
    return UOp(Ops.VALID, dtypes.bool, (unwrap(self.st).to_uop(),)).where(true_val, 0)
  @staticmethod
  def range(dtype:DType, start:sint, end:sint, idx:int): return UOp(Ops.RANGE, dtype=dtype, src=(sint_to_uop(start), sint_to_uop(end)), arg=idx)
  def _reduce_op(self, op:Ops, axis:tuple[int, ...]):
    axis = tuple(sorted([x for x in axis if resolve(self.shape[x] != 1)]))
    return self if len(axis) == 0 else UOp(Ops.REDUCE_AXIS, self.dtype, (self,), (op, axis))
  def r(self, op:Ops, axis:tuple[int, ...]) -> UOp:
    new_shape = unwrap(self.st).reduce(axis)

    # TODO: can we split symbolic shape if the reduce axis is not symbolic?
    if not SPLIT_REDUCEOP or not all_int(self.shape) or (0 in self.shape) or \
      prod(self.shape) // prod(new_shape) < getenv("REDUCEOP_SPLIT_THRESHOLD", 32768):
      return self._reduce_op(op, axis)

    # if there are few globals, make some reduces into globals by splitting into two kernels
    # cap output buffer to 2**22: heuristic number of global outputs to achieve max occupancy with enough locals+upcasts for gemm
    #   ~2**10 should be enough if GROUP is used
    # 256 split maximum should be "negligible reduce" for low prod(new_shape), 8 split minimum.
    # split is moved to the end to provide maximum locality for the second phase reduce.
    self_real_strides = unwrap(self.st).real_strides(ignore_valid=True)
    split_candidates = [(i, x) for i in axis for x in range(min(256,2**getenv("REDUCEOP_SPLIT_SIZE",22)//prod(new_shape)),8-1,-1)
                        if self.shape[i] % x == 0 and self_real_strides[i] != 0]
    if not split_candidates: return self._reduce_op(op, axis)
    dim_to_split, divisor = split_candidates[0]
    splitted_shape = self.shape[:dim_to_split] + (divisor,) + (self.shape[dim_to_split]//divisor,) + self.shape[dim_to_split+1:]
    splitted = self.reshape(splitted_shape).permute(tuple([x for x in range(len(splitted_shape)) if x != dim_to_split]+[dim_to_split]))
    if DEBUG >= 3: print(f"split {divisor}: {self.shape} -> {splitted.shape} -> {new_shape}")
    return splitted._reduce_op(op, axis)._reduce_op(op, (len(new_shape),)).reshape(new_shape)  # reduce original axes, then split
  def assign(self, x:UOp): return UOp(Ops.ASSIGN, self.dtype, (self,x))
  def contiguous(self, allow_buffer_view=True):
    if not unwrap(self.st).contiguous or self.size != self.base.size or self.base.op is Ops.CONST:
      if allow_buffer_view and self.can_view(): return self.metaop(Ops.BUFFER_VIEW, self.shape, self.dtype, self.device, None, (self,))
    return self.alu(Ops.CONTIGUOUS)

  # *** from LazyBuffer ***

  @staticmethod
  def metaop(op:Ops, shape:tuple[sint, ...], dtype:DType, device:str, arg=None, src:tuple[UOp, ...]=()) -> UOp:
    from tinygrad.shape.shapetracker import ShapeTracker
    # Tensor const is CONST(VIEW(DEVICE)) -> RESHAPE -> EXPAND
    if op is Ops.CONST:
      assert isinstance(arg, get_args(ConstType)), f"trying to create CONST with {arg=}"
      return UOp.const(dtype, unwrap(arg)).replace(src=(UOp(Ops.VIEW, dtypes.void, (UOp(Ops.DEVICE, arg=device),),
                 ShapeTracker.from_shape(())),)).reshape((1,)*len(shape)).expand(shape)
<<<<<<< HEAD
    # Tensor variable binding is BIND(VAR(VIEW(DEVICE)), var.const_like(val))
    if op is Ops.BIND:
      var, val = arg.unbind()
      var = var.replace(src=(UOp(Ops.VIEW, dtypes.void, (UOp(Ops.DEVICE, arg=device),),
                                 ShapeTracker.from_shape(())),)).reshape((1,)*len(shape)).expand(shape)
      return var.bind(val)
    # empty is EMPTY(VIEW(BUFFER))
    if op is Ops.EMPTY:
      return UOp(Ops.EMPTY, dtype, (UOp.new_buffer(device, (st:=ShapeTracker.from_shape(shape)).size, dtype).view(st),))
    # otherwise it's BUFFER_VIEW(src)
    assert op is Ops.BUFFER_VIEW and len(src) == 1
    st_device = UOp(Ops.VIEW, dtypes.void, (UOp(Ops.DEVICE, arg=device),), ShapeTracker.from_shape(shape))
    return UOp(Ops.BUFFER_VIEW, dtype, (st_device, src[0]))
=======
    # Tensor variable binding is BIND(VAR(VIEW(DEVICE)), CONST(VIEW(DEVICE)))
    if op is Ops.BIND:
      var, val = arg.unbind()
      return var.replace(src=(UOp(Ops.VIEW, dtypes.void, (UOp(Ops.DEVICE, arg=device),), ShapeTracker.from_shape(shape)),)).bind(val)
    # otherwise it's a contiguous st
    return UOp(Ops.VIEW, dtype, (UOp.new_buffer(device, (st:=ShapeTracker.from_shape(shape)).size, dtype), UOp(op, dtype, src, arg)), st)
>>>>>>> 947de23c
  def copy_to_device(self, device:str, force=False, clone:bool=False) -> UOp:
    # no COPY
    if self.device == device and not clone: return self
    # if it's a shrink, do the shrink before the copy with CONTIGUOUS
    if prod(self.shape) < prod(self.base.shape): return self.contiguous().copy_to_device(device)
    # COPY is COPY(DEVICE, copyin.base) -> VIEW(copyin.st)
    return UOp(Ops.COPY, self.base.dtype, (UOp(Ops.DEVICE, arg=device), self.base), clone).view(unwrap(self.st))
  def clone(self) -> UOp: return self.copy_to_device(self.device, clone=True)
  def is_unrealized_unmasked_const(self): return self.base.op is Ops.CONST and all(v.mask is None for v in unwrap(self.st).views)
  def can_view(self):
    return (self.st is not None and self._device is not None and self.st.consecutive and self.base.op is not Ops.CONST and
            not isinstance(self.dtype, ImageDType) and self.device.split(":")[0] in view_supported_devices)
  @property
  def lbs(self): return [self]
  @property
  def metadata(self): return all_metadata.get(self, None)

  # *** uop movement ops ***

  @property
  def base(self) -> UOp:
    if self.op in GroupOp.Movement: return self.src[0].base
    return self.src[0] if self.op is Ops.VIEW and len(self.src) == 1 else self
  def view(self, new_st:ShapeTracker) -> UOp: return UOp(Ops.VIEW, self.dtype, (self.base,), new_st)

  def _mop(self, op:Ops, arg):
    ret = UOp(op, self.dtype, (self,), arg)
    if self.st == ret.st: return self  # ignore NOOPs, also check ret.st
    return ret

  def reshape(self, arg:tuple[sint, ...]): return self._mop(Ops.RESHAPE, arg)
  def pad(self, arg:tuple[tuple[sint, sint], ...]): return self._mop(Ops.PAD, arg)
  def expand(self, arg:tuple[sint, ...]): return self._mop(Ops.EXPAND, arg)
  def permute(self, arg:tuple[sint, ...]): return self._mop(Ops.PERMUTE, arg)
  def shrink(self, arg:tuple[tuple[sint, sint], ...]): return self._mop(Ops.SHRINK, arg)
  def stride(self, arg:tuple[sint, ...]): return self._mop(Ops.STRIDE, arg)

  # *** uop Buffer stuff ***

  buffer_num = itertools.count(0)
  @staticmethod
  def new_buffer(device:str, size:int, dtype:DType): return UOp(Ops.BUFFER, dtype, (UOp(Ops.DEVICE, arg=device),), (next(UOp.buffer_num), size))
  @property
  def device(self) -> str: return unwrap(self._device)
  @functools.cached_property
  def _device(self) -> Optional[str]:
    if self.op is Ops.DEVICE: return self.arg
    return dsrcs[0]._device if len(dsrcs:=[x for x in self.src if x._device is not None]) != 0 else None
  @property
  def buf_uop(self) -> UOp:
    if self.base.op is Ops.BUFFER: return self.base
    assert self.base.op in {Ops.ASSIGN, Ops.EMPTY}, f"buf_uop called on {self.op}"
    return self.base.src[0].buf_uop
  def buf_uop_view(self) -> UOp: return self.buf_uop.view(unwrap(self.st))
  @property
  def buffer(self) -> Buffer:
    if self.op is Ops.EMPTY: return self.buf_uop.buffer
    assert self.op is Ops.BUFFER, f"must be BUFFER {self.op}"
    if (cret:=buffers.get(self)) is not None: return cret
    from tinygrad.device import Buffer
    buffers[self] = ret = Buffer(self.device, self.size, self.dtype if isinstance(self.dtype, ImageDType) else self.dtype.base)
    return ret
  @property
  def realized(self) -> Optional[Buffer]: return buffers.get(self) if self.op is Ops.BUFFER else None
  @property
  def is_realized(self) -> bool: return self.base.realized is not None

  # *** uop Variable stuff ***

  @staticmethod
  def variable(name:str, min_val:ConstType, max_val:ConstType, dtype:DType=dtypes.int):
    assert not isinstance(min_val, UOp) and not isinstance(max_val, UOp), f"can't create Variable {name} with {min_val}/{max_val}"
    return UOp(Ops.DEFINE_VAR, dtype, arg=(name, min_val, max_val))
  @property
  def expr(self):
    assert self.op is Ops.DEFINE_VAR, f"op is {self.op}, need DEFINE_VAR"
    return self.arg[0]
  def bind(self, val:int):
    assert self.op is Ops.DEFINE_VAR, f"op is {self.op}, need DEFINE_VAR"
    assert self.arg[1] <= val and val <= self.arg[2], f"bind {val} not in range [{self.arg[1]}, {self.arg[2]}]"
    return UOp(Ops.BIND, self.dtype, (self, self.const_like(val)))
  def unbind(self) -> tuple[Variable, int]:
    assert self.op is Ops.BIND and self.src[0].op is Ops.DEFINE_VAR and self.src[1].op is Ops.CONST, f"can't unbind {self}"
    return self.src[0], self.src[1].arg
  @property
  def val(self) -> int: return self.unbind()[1]
  def vars(self) -> set[UOp]:
    bound_vars = set([x for x in self.toposort if x.op is Ops.BIND and x.src[0].op is Ops.DEFINE_VAR])
    bound_var_base = set(x.src[0] for x in bound_vars)
    all_vars = set([x for x in self.toposort if x.op is Ops.DEFINE_VAR])
    return bound_vars.union(set([x for x in all_vars if x not in bound_var_base]))
  def variables(self) -> list[Variable]:
    st_vars: list[set[Variable]] = [x.st_arg.vars() for x in self.toposort if x.op in GroupOp.Buffer]
    return sorted(set.union(*st_vars, [x.unbind()[0] if x.op is not Ops.DEFINE_VAR else x for x in self.vars()]), key=lambda v: v.arg)

  # *** uop symbolic stuff ***

  def const_factor(self) -> int:
    """largest known int that divides self"""
    if self.op is Ops.CONST: return self.arg
    if self.op is Ops.VCONST: return math.gcd(*self.arg)
    if self.op is Ops.ADD: return math.gcd(self.src[0].const_factor(), self.src[1].const_factor())
    if self.op is Ops.MUL: return self.src[0].arg if self.src[0].op is Ops.CONST else self.src[1].arg if self.src[1].op is Ops.CONST else 1
    return 1
  def divides(self, v) -> UOp|None:
    if v==1: return self
    if self.op is Ops.CONST: return self.const_like(self.arg//v) if self.arg%v == 0 else None
    if self.op is Ops.VCONST: return self.const_like(tuple(x//v for x in self.arg)) if all(x%v == 0 for x in self.arg) else None
    if self.op is Ops.ADD: return d0+d1 if (d0:=self.src[0].divides(v)) is not None and (d1:=self.src[1].divides(v)) is not None else None
    if self.op is Ops.MUL:
      if (d0:=self.src[0].divides(v)) is not None: return d0 * self.src[1]
      if (d1:=self.src[1].divides(v)) is not None: return self.src[0] * d1
    return None # generic None if we aren't sure
  @property
  def vmin(self) -> ConstType: return self._min_max[0]
  @property
  def vmax(self) -> ConstType: return self._min_max[1]
  @functools.cached_property
  def _min_max(self) -> tuple[ConstType, ConstType]:
    if self.op in GroupOp.Binary and not dtypes.is_float(self.dtype):
      (s0_vmin, s0_vmax), (s1_vmin, s1_vmax) = self.src[0]._min_max, self.src[1]._min_max
      if self.op is Ops.ADD: return s0_vmin+s1_vmin, s0_vmax+s1_vmax
      if self.op is Ops.MUL: return min(vals:=(s0_vmin*s1_vmin, s0_vmin*s1_vmax, s0_vmax*s1_vmin, s0_vmax*s1_vmax)), max(vals)
      # SHL/SHR on consts only
      if self.op is Ops.SHL and s1_vmin == s1_vmax and all_int(t:=(s0_vmin, s0_vmax, s1_vmin)): return t[0] << t[2], t[1] << t[2]
      if self.op is Ops.SHR and s1_vmin == s1_vmax and all_int(t:=(s0_vmin, s0_vmax, s1_vmin)): return t[0] >> t[2], t[1] >> t[2]
      if self.op is Ops.MOD and s1_vmin > 0:
        return (0, s1_vmax-1) if s0_vmin >= 0 else (-(s1_vmax-1), s1_vmax-1)
      if self.op is Ops.IDIV:
        if s1_vmin == s1_vmax:  # min/max are equal in a CONST
          if s1_vmin > 0: return s0_vmin//s1_vmin, s0_vmax//s1_vmin
          if s1_vmin < 0 and s0_vmin >= 0: return -(s0_vmax//-s1_vmin), -(s0_vmin//-s1_vmin)
        # don't know exact bounds, but know the sign
        if (s0_vmax <= 0 and s1_vmin < 0) or (s0_vmin >= 0 and s1_vmin > 0): return 0, dtypes.max(self.dtype)
        if (s0_vmax <= 0 and s1_vmin > 0) or (s0_vmin >= 0 and s1_vmin < 0): return dtypes.min(self.dtype), 0
      if self.op is Ops.MAX: return max(s0_vmin, s1_vmin), max(s0_vmax, s1_vmax)
      if self.op is Ops.CMPLT: return (s0_vmax<s1_vmin, s0_vmin<s1_vmax)
      if self.op is Ops.CMPNE: return ((s0_vmax < s1_vmin) or (s1_vmax < s0_vmin), not (s0_vmin == s0_vmax == s1_vmin == s1_vmax))
      if self.dtype == dtypes.bool:
        if self.op is Ops.OR: return s0_vmin or s1_vmin, s0_vmax or s1_vmax
        if self.op is Ops.AND: return s0_vmin and s1_vmin, s0_vmax and s1_vmax
    # float has NAN issue and we use explicit NAN in transcendental
    if self.op is Ops.WHERE and dtypes.is_int(self.dtype): return min(self.src[1].vmin, self.src[2].vmin), max(self.src[1].vmax, self.src[2].vmax)
    # NOTE: returned UOp is assumed to be CONST
    if self.op is Ops.DEFINE_VAR and self.arg: return self.arg[1], self.arg[2]
    if self.op is Ops.RANGE: return self.src[0].vmin, (self.src[1]-1).vmax
    if self.op is Ops.BIND: return self.src[0]._min_max # ignore the bound value
    if self.op in {Ops.UNROLL, Ops.VECTORIZE}: return min(x.vmin for x in self.src), max(x.vmax for x in self.src)
    # TODO: UOps.SPECIAL is UOps.DEFINE_VAR
    if self.op is Ops.SPECIAL: return 0, self.arg[1]-1 if isinstance(self.arg[1], int) else self.arg[1].vmax
    if self.op is Ops.CONST: return self.arg, self.arg
    if self.op is Ops.VCONST: return (min(self.arg), max(self.arg))
    return dtypes.min(self.dtype), dtypes.max(self.dtype)

  @functools.cached_property
  def _sym_fxn(self):
    sself = self.simplify()
    varnames = tuple(x.arg[0] for x in sself.toposort if x.op is Ops.DEFINE_VAR)
    # TODO: sanitize varnames, or don't use naked eval while staying fast
    return eval("lambda "+','.join(varnames)+": "+sself.render()), varnames  # pylint: disable=eval-used

  def sym_infer(self, var_vals:dict[UOp, int]):
    fxn, varnames = self._sym_fxn
    return fxn(**{k.arg[0]:v for k,v in var_vals.items() if k.arg[0] in varnames})

  def render(self, simplify=True) -> str:
    ret = graph_rewrite(self.simplify() if simplify else self, renderer)
    return ret.arg if ret.op is Ops.NOOP else str(ret)

@dataclass(frozen=True)
class KernelInfo:
  local_dims: int = 0           # number of local dimensions  (this is remapping RANGE to SPECIAL)
  upcasted: int = 0             # count that are upcasted     (this is remapping RANGE to UNROLL)
  dont_use_locals: bool = False # don't use local indexing

# ***** ops in python *****

def safe_exp2(x):
  try: return 2 ** x
  except OverflowError: return math.inf

python_alu: dict[Ops, Callable]  = {
  Ops.LOG2: lambda x: math.log2(x) if x > 0 else -math.inf if x == 0 else math.nan, Ops.EXP2: safe_exp2,
  Ops.SQRT: lambda x: math.sqrt(x) if x >= 0 else math.nan, Ops.RECIP: lambda x: 1/x if x != 0 else math.copysign(math.inf, x),
  Ops.SIN: lambda x: math.sin(x) if not math.isinf(x) else math.nan,
  Ops.NEG: operator.neg, Ops.ADD: operator.add, Ops.SUB: operator.sub, Ops.MUL: operator.mul, Ops.CMPNE: operator.ne, Ops.CMPLT: operator.lt,
  Ops.XOR: operator.xor, Ops.OR: operator.or_, Ops.AND: operator.and_, Ops.SHR: operator.rshift, Ops.SHL: operator.lshift, Ops.MAX: max,
  Ops.MOD: lambda x,y: abs(int(x))%abs(int(y))*(1,-1)[x<0], Ops.IDIV: lambda x,y: abs(x)//abs(y)*(1,-1)[x*y<0] if y != 0 else 0,
  Ops.MULACC: lambda x,y,z: (x*y)+z, Ops.WHERE: lambda x,y,z: y if x else z}

def exec_alu(op:Ops, dtype:DType, operands, truncate_output=True):
  if dtype.count > 1:
    return tuple([exec_alu(op, dtype.scalar(), [x[i] if isinstance(x, tuple) else x for x in operands]) for i in range(dtype.count)])
  alu = python_alu[op](*operands)
  return truncate.get(dtype, lambda x: x)(alu) if truncate_output else alu

# ***** uop helpers *****

def print_uops(uops:list[UOp]):
  for i,u in enumerate(uops):
    formatted_parents = [(uops.index(x) if x.op is not Ops.CONST else f"{x.arg}") if x in uops else "--" for x in u.src]
    print(f"{i:4d} {str(u.op):20s}: {str(u.dtype):30s} " f"{str(formatted_parents):32s} {u.arg}")

# ***** pattern matcher *****

def get_location() -> tuple[str, int]:
  frm = sys._getframe(1)
  # find the real frame in the file that has the UPat, TODO: is there a better way to do this?
  while frm.f_back is not None and pathlib.Path(frm.f_back.f_code.co_filename).name in {"ops.py", "uopgraph.py", "schedule.py",
                                                                                        "lowerer.py", "cstyle.py", "linearize.py"}:
    frm = frm.f_back
  return frm.f_code.co_filename, frm.f_lineno
@functools.lru_cache(None)
def lines(fn) -> list[str]:
  with open(fn) as f: return f.readlines()

class UPat(MathTrait):
  __slots__ = ("op", "dtype", "arg", "name", "src")
  def __init__(self, op:Optional[Union[Ops, tuple[Ops, ...], set[Ops]]]=None, dtype:Optional[Union[DType, tuple[DType, ...]]]=None,
               src:Optional[Union[tuple[UPat, ...], list[UPat], UPat]]=None, arg:Any=None,
               name:Optional[str]=None, allow_any_len:bool=False, location=None, custom_early_reject:Optional[set[Ops]]=None):
    assert op is None or isinstance(op, Ops) or isinstance(op, tuple) or isinstance(op, set), "op must be Ops or tuple of Ops"
    self.op: Optional[tuple[Ops, ...]] = (op,) if isinstance(op, Ops) else (tuple(op) if isinstance(op, set) else op)
    self.dtype: Optional[tuple[DType, ...]] = (dtype,) if isinstance(dtype, DType) else dtype
    self.arg, self.name, self._in_src, self.custom_early_reject = arg, name, src, custom_early_reject
    self.src: Any = None
    assert self.name != "ctx", "UPat can't be named ctx"

    # try all permutations if it's a list
    if isinstance(src, list): self.src = list(itertools.permutations(src)) if not all_same(src) else [src]
    # only one if it's a tuple
    elif isinstance(src, tuple): self.src = [src]
    # repeat if it's a UPat
    elif isinstance(src, UPat): self.src = [itertools.repeat(src)]

    self.allowed_len: int = -1 if allow_any_len or isinstance(src, UPat) or src is None else len(src)
    self.location = location or get_location()

    if custom_early_reject is not None: self.early_reject = custom_early_reject
    else:
      upat_match = [src] if isinstance(src, UPat) else ([] if src is None else self.src[0])
      self.early_reject = {pp.op[0] for pp in upat_match if pp.op is not None and len(pp.op) == 1}

  def named(self, name:str): return UPat(self.op, self.dtype, self._in_src, self.arg, name, self.allowed_len == -1, self.custom_early_reject)

  @staticmethod
  def any(*src): return UPatAny(src=src)

  @staticmethod
  @functools.lru_cache(None)
  def var(name:Optional[str]=None, dtype:Optional[Union[DType, tuple[DType, ...]]]=None): return UPat(dtype=dtype, name=name)
  @staticmethod
  @functools.lru_cache(None)
  def cvar(name:Optional[str]=None, dtype:Optional[DType]=None, vec=True): return UPat((Ops.CONST,Ops.VCONST) if vec else Ops.CONST, dtype, name=name)
  @staticmethod
  def const(dtype:Optional[Union[DType, tuple[DType, ...]]], b:ConstType): return UPat(Ops.CONST, dtype=dtype, arg=b)

  # copied from UOp
  def index(self, idx:UPat, valid:Optional[UPat]=None): return UPat(Ops.INDEX, self.dtype, (self,idx,valid) if valid is not None else (self,idx))
  def view(self, st=None, **kwargs): return UPat(Ops.VIEW, self.dtype, (self,), st, **kwargs)
  def cast(self, dtype=None): return UPat(Ops.CAST, dtype, (self,))
  def bitcast(self, dtype=None): return UPat(Ops.BITCAST, dtype, (self,))
  def gep(self, i:int): return UPat(Ops.GEP, None, (self,), (i,))
  def load(self, *src:UPat, **kwargs): return UPat(Ops.LOAD, src=(self,)+src, **kwargs)
  def store(self, *src:UPat, **kwargs): return UPat(Ops.STORE, dtypes.void, (self,)+src, **kwargs)
  def assign(self, x:UPat): return UPat(Ops.ASSIGN, self.dtype, (self,x))

  def const_like(self, b:ConstLike): return UPat.const(self.dtype, cast(ConstType, b))
  def alu(self, op:Ops, *src:UPat):
    asrc = (self,)+src
    return UPat(op, dtypes.bool if op in {Ops.CMPLT, Ops.CMPNE} else asrc[-1].dtype, list(asrc) if op in GroupOp.Commutative else asrc)

  def printable(self:UPat) -> str:
    try: return lines(self.location[0])[self.location[1]-1].strip()
    except FileNotFoundError: return "<missing>"

  def __repr__(self):
    def rep(x):
      form = "UPat(%s, %s, name=%s, dtype=%s, allow_any_len=%s, src=%s)"
      return form % (None if x.op is None else ('(%s)'%', '.join(map(str, x.op))), x.arg, repr(x.name),
        set(x.dtype) if x.dtype else None, x.allowed_len == 0, "[%s]" if x.src and len(x.src)>1 else "(%s)")
    return pretty_print(self, rep, srcfn=lambda x:None if x.src is None else [next(x.src[0])] if isinstance(x.src[0], itertools.repeat) else x.src[0])

  def match(self:UPat, uop:UOp, store:dict[str, UOp]) -> list[dict[str, UOp]]:
    if (self.op is not None and uop.op not in self.op) or \
       (self.name is not None and store.setdefault(self.name, uop) is not uop) or \
       (self.dtype is not None and uop.dtype not in self.dtype and uop.dtype.scalar() not in self.dtype) or \
       (self.arg is not None and self.arg != uop.arg) or \
       (self.allowed_len != -1 and len(uop.src) != self.allowed_len): return []
    if self.src is None: return [store]
    res: list[dict[str, UOp]] = []
    for vp in self.src:
      stores, new_stores = [store.copy()], []
      for uu, vv in zip(uop.src, vp):
        for s in stores: new_stores.extend(vv.match(uu, s))
        stores, new_stores = new_stores, []
      res.extend(stores)
    return res

class UPatAny(UPat):
  def match(self:UPat, uop:UOp, store:dict[str, UOp]) -> list[dict[str, UOp]]:
    matches = [x.match(uop, store.copy()) for x in self.src[0]]
    return flatten([x for x in matches if x is not None])

def deconstruct_function(fxn:Callable) -> tuple:
  new_globals = {k:v for k,v in fxn.__globals__.items() if k in fxn.__code__.co_names}
  for co in fxn.__code__.co_consts:
    if isinstance(co, types.CodeType): new_globals.update({k:v for k,v in fxn.__globals__.items() if k in co.co_names})
  # NOTE: optional round trip through pickle!
  assert fxn.__closure__ is None, "closures are not supported in pattern matchers"
  ret = fxn.__code__, new_globals, fxn.__name__, fxn.__defaults__
  return pickle.loads(pickle.dumps(ret)) if getenv("TEST_PICKLE") else ret

class PatternMatcher:
  def __init__(self, patterns:list[tuple[UPat, Callable]]):
    self.patterns = patterns
    # NOTE: use of DefaultDict here is very dangerous! all keys will live for the lifetime of the PatternMatcher!
    self.pdict: dict[Ops, list[tuple[UPat, Callable, set, bool]]] = {}
    # uop is required, arg is optional
    for p,fxn in self.patterns:
      assert p.op is not None
      tuple_fxn = fxn if isinstance(fxn, tuple) else deconstruct_function(fxn)
      real_fxn = types.FunctionType(*tuple_fxn)
      for uop in p.op: self.pdict.setdefault(uop, []).append((p, real_fxn, p.early_reject, 'ctx' in inspect.signature(real_fxn).parameters))

  def __reduce__(self): return PatternMatcher, ([(x,deconstruct_function(fxn) if fxn.__name__ == "<lambda>" else fxn) for x,fxn in self.patterns],)

  @functools.lru_cache(None)  # pylint: disable=method-cache-max-size-none
  def __add__(self, more:PatternMatcher): return PatternMatcher(self.patterns+more.patterns)

  def rewrite(self, uop:UOp, ctx=None) -> UOp|None:
    ler = {u.op for u in uop.src}
    for p,fxn,early_reject,has_ctx in self.pdict.get(uop.op, []):
      if not early_reject.issubset(ler): continue
      for match in p.match(uop, {}):
        if (ret:=(fxn(ctx=ctx, **match) if has_ctx else fxn(**match))) is not None: return ret
    return None

# *** tracking pattern matcher ***

TRACK_MATCH_STATS = ContextVar("TRACK_MATCH_STATS", 2 if getenv("VIZ") else 0)
match_stats:dict[UPat, list[Union[int, float]]] = dict()
@dataclass(frozen=True)
class TrackedGraphRewrite:
  loc: tuple[str, int]                                                                              # location that called graph_rewrite
  sink: UOp                                                                                         # the sink input to graph_rewrite
  matches: list[tuple[UOp, Optional[UOp], Optional[UPat], float]] = field(default_factory=list)     # before+after of all the matches
tracked_keys:list[Any] = []
tracked_ctxs:list[list[TrackedGraphRewrite]] = []
_name_cnt:dict[str, int] = {}
def track_rewrites(named=False):
  def _decorator(func):
    def __wrapper(self, *args, **kwargs):
      if TRACK_MATCH_STATS >= 2:
        if named: _name_cnt[func.__name__] = _name_cnt.get(func.__name__, 0)+1
        tracked_keys.append(f"{func.__name__}_{_name_cnt[func.__name__]}" if named else self)
        tracked_ctxs.append([])
      return func(self, *args, **kwargs)
    return __wrapper
  return _decorator

class TrackedPatternMatcher(PatternMatcher):
  def rewrite(self, uop:UOp, ctx=None) -> UOp|None:
    ret = None
    ler = {u.op for u in uop.src}
    for p,fxn,early_reject,has_ctx in self.pdict.get(uop.op, []):
      if p not in match_stats: match_stats[p] = [0,0,0.0,0.0]
      st = time.perf_counter()
      if not early_reject.issubset(ler):
        match_stats[p][2] += time.perf_counter()-st
        continue
      match_stats[p][1] += 1
      for match in p.match(uop, {}):
        if (ret:=(fxn(ctx=ctx, **match) if has_ctx else fxn(**match))) is not None:
          match_stats[p][0] += 1
          match_stats[p][3] += (et:=time.perf_counter()-st)
          if TRACK_MATCH_STATS >= 3: print(f"{et*1e6:7.2f} us -- ", p.printable())
          if TRACK_MATCH_STATS >= 2 and isinstance(ret, UOp) and len(tracked_ctxs) != 0: tracked_ctxs[-1][-1].matches.append((uop, ret, p, et))
          return ret # NOTE: if it returns None, we keep trying to match
      match_stats[p][2] += time.perf_counter()-st
    if TRACK_MATCH_STATS >= 2 and len(tracked_ctxs) != 0 and len(tracked_ctxs[-1]) != 0: tracked_ctxs[-1][-1].matches.append((uop, None, None, 0))
    return None

if TRACK_MATCH_STATS:
  PatternMatcher = TrackedPatternMatcher  # type: ignore
  import atexit
  @atexit.register
  def print_match_stats():
    if TRACK_MATCH_STATS >= 2:
      with open(fn:=temp("rewrites.pkl"), "wb") as f:
        print(f"rewrote {len(tracked_ctxs)} graphs and matched {sum(len(r.matches) for x in tracked_ctxs for r in x)} times, saved to {fn}")
        with Context(PICKLE_BUFFERS=0): pickle.dump((tracked_keys, tracked_ctxs), f)
    launch_viz("VIZ", temp("rewrites.pkl"))
    if getenv("PRINT_MATCH_STATS", 1):
      ret = [0,0,0.0,0.0]
      for k,v in sorted(list(match_stats.items()), key=lambda x: x[1][2]+x[1][3]):
        loc_str = f"{k.location[0].split('/')[-1]}:{k.location[1]}"
        if v[1] != 0: print(f"{v[0]:6d} / {v[1]:7d} -- {v[3]*1000.:9.2f} / {(v[2]+v[3])*1000.:9.2f} ms -- {loc_str:15s}", k.printable())
        ret = [x+y for x,y in zip(ret, v)]
      print(f"{ret[0]:6d} / {ret[1]:7d} -- {ret[3]*1000.:9.2f} / {(ret[2]+ret[3])*1000.:9.2f} ms -- TOTAL")

def launch_viz(env_str:str, data:str):
  os.environ[env_str] = "0"
  os.environ[f"{env_str}_DATA"] = data
  if not int(os.getenv("VIZ", "0")) and not int(os.getenv("PROFILE", "0")):
    args = ['--kernels', getenv("VIZ_DATA", "")] if getenv("VIZ_DATA", "") else []
    args += ['--profile', getenv("PROFILE_DATA", "")] if getenv("PROFILE_DATA", "") else []
    os.execv(sys.executable, [sys.executable] + [os.path.join(os.path.dirname(__file__), ".", "viz", "serve.py")] + args)

# *** simple graph rewrite engine ***

class RewriteContext:
  def __init__(self, pm, ctx):
    self.pm: PatternMatcher = pm
    self.ctx = ctx
    self.replace: dict[UOp, UOp] = {}
  def rewrite(self, n:UOp) -> UOp:
    if (rn := self.replace.get(n)) is not None: return rn
    new_src = tuple(map(self.rewrite, n.src))
    new_n = self.pm.rewrite(n, self.ctx) if new_src == n.src else UOp(n.op, n.dtype, new_src, n.arg)
    self.replace[n] = ret = n if new_n is None else self.rewrite(new_n)
    return ret
  def bottom_up_rewrite(self, n:UOp) -> UOp:
    if (rn := self.replace.get(n)) is not None: return rn
    new_n: UOp|None = n
    while new_n is not None: last_n, new_n = new_n, self.pm.rewrite(new_n, self.ctx)
    new_src = tuple(map(self.bottom_up_rewrite, last_n.src))
    self.replace[n] = ret = last_n if new_src == last_n.src else self.bottom_up_rewrite(UOp(last_n.op, last_n.dtype, new_src, last_n.arg))
    return ret

def graph_rewrite(sink:UOp, pm:PatternMatcher, ctx=None, bottom_up=False) -> UOp:
  if TRACK_MATCH_STATS >= 2 and not bottom_up and len(tracked_ctxs) != 0: # TODO: make viz work with bottom_up=True
    tracked_ctxs[-1].append(TrackedGraphRewrite(((frm:=sys._getframe(1)).f_code.co_filename, frm.f_lineno), sink))
  return RewriteContext(pm, ctx).bottom_up_rewrite(sink) if bottom_up else RewriteContext(pm, ctx).rewrite(sink)

def graph_rewrite_map(sink:UOp, pm:PatternMatcher, ctx=None, bottom_up=False) -> dict[UOp, UOp]:
  if TRACK_MATCH_STATS >= 2 and not bottom_up and len(tracked_ctxs) != 0: # TODO: make viz work with bottom_up=True
    tracked_ctxs[-1].append(TrackedGraphRewrite(((frm:=sys._getframe(1)).f_code.co_filename, frm.f_lineno), sink))
  rewrite_ctx = RewriteContext(pm, ctx)
  return {k:(rewrite_ctx.bottom_up_rewrite(k) if bottom_up else rewrite_ctx.rewrite(k)) for k in list(sink.toposort)[::-1]}

# ***** uop type spec *****

# this is the matcher for the final rendered UOps
# matcher functions returns True or False (or None to not match)
spec = PatternMatcher([
  (UPat(Ops.DEFINE_GLOBAL, name="x"), lambda x: isinstance(x.dtype, (PtrDType, ImageDType)) and not x.dtype.local),
  (UPat(Ops.DEFINE_LOCAL, name="x"), lambda x: isinstance(x.dtype, PtrDType) and x.dtype.local),
  (UPat(Ops.DEFINE_ACC, src=(UPat.var("c"),), name="x", allow_any_len=True),
   lambda x,c: all(y.op is Ops.RANGE for y in x.src[1:]) and c.dtype == x.dtype),
  (UPat(Ops.DEFINE_VAR, src=(), name="x"), lambda x: isinstance(x.arg[1], int) and isinstance(x.arg[2], int)),

  (UPat(Ops.RANGE, src=(UPat(name="x"), UPat(name="y")), name="rng"), lambda rng,x,y: rng.dtype == x.dtype == y.dtype and isinstance(rng.arg, int)),
  (UPat(Ops.SPECIAL, src=()), lambda: True),

  # TODO: confirm the args of both of these are shapetrackers
  (UPat(Ops.VIEW, dtypes.void, src=()), lambda: True),
  (UPat(Ops.VIEW, src=(UPat.var("src"),), name="x"), lambda x,src: src.op is not Ops.STORE and x.dtype == src.dtype),

  (UPat(Ops.VALID, dtypes.bool, (UPat(Ops.VIEW),)), lambda: True),
  (UPat(Ops.CONST, name="x"), lambda x: x.dtype == x.dtype.scalar() and (type(x.arg) is type(dtypes.as_const(x.arg, x.dtype)))),

  # early LOAD has a <buf, shapetracker, store?>
  (UPat(Ops.LOAD, src=(UPat((Ops.DEFINE_GLOBAL, Ops.DEFINE_LOCAL)), UPat(Ops.VIEW))), lambda: True),
  (UPat(Ops.LOAD, src=(UPat((Ops.DEFINE_GLOBAL, Ops.DEFINE_LOCAL)), UPat(Ops.VIEW), UPat(Ops.STORE))), lambda: True),

  # early STORE has a <buf, shapetracker, val>
  (UPat(Ops.STORE, src=(UPat((Ops.DEFINE_GLOBAL, Ops.DEFINE_LOCAL)), UPat(Ops.VIEW), UPat())), lambda: True),

  # **** new style load/store ****

  # INDEX is used in new style load/store
  (UPat(Ops.INDEX, src=(UPat((Ops.DEFINE_GLOBAL, Ops.DEFINE_LOCAL)), UPat())), lambda: True),

  # LOAD takes a <bufidx, alt?, gate?, barrier?>
  (UPat(Ops.LOAD, src=(UPat((Ops.INDEX, Ops.CAST)),)), lambda: True),
  (UPat(Ops.LOAD, src=(UPat((Ops.INDEX, Ops.CAST)), UPat((Ops.IF, Ops.BARRIER)))), lambda: True),
  (UPat(Ops.LOAD, src=(UPat((Ops.INDEX, Ops.CAST)), UPat(name="alt"), UPat(dtype=dtypes.bool)), name="ld"), lambda ld,alt: ld.dtype == alt.dtype),

  # STORE takes a <bufidx, val, gate?>
  (UPat(Ops.STORE, dtype=dtypes.void, src=(UPat((Ops.INDEX, Ops.CAST)), UPat())), lambda: True),
  (UPat(Ops.STORE, dtype=dtypes.void, src=(UPat((Ops.INDEX, Ops.CAST)), UPat(), UPat(dtype=dtypes.bool))), lambda: True),
  (UPat(Ops.STORE, dtype=dtypes.void, src=(UPat((Ops.INDEX, Ops.CAST)), UPat(), UPat(Ops.IF))), lambda: True),

  # most ALUs have all matching dtypes, except CMPLT, CMPNE, and WHERE
  (UPat(Ops.WHERE, name="w", src=(UPat(dtype=dtypes.bool), UPat(name="x"), UPat(name="y"))), lambda w,x,y: w.dtype == x.dtype == y.dtype),
  (UPat((Ops.CMPLT, Ops.CMPNE), dtype=dtypes.bool, src=(UPat(name="x"), UPat(name="y"))), lambda x,y: x.dtype.base == y.dtype.base),
  # and SHL/SHR, the shift distance can be an int
  (UPat((Ops.SHL, Ops.SHR), src=(UPat(name="x"), UPat(name="y")), name="a"), lambda a,x,y: a.dtype == x.dtype and y.dtype in (x.dtype, dtypes.uint)),
  (UPat(Ops.IDIV, name="x"), lambda x: None if dtypes.is_int(x.dtype) else False),
  (UPat(GroupOp.ALU, name="x"), lambda x: all(x.dtype.base == y.dtype.base for y in x.src)),

  (UPat(Ops.ASSIGN, src=(UPat((Ops.DEFINE_ACC, Ops.DEFINE_GLOBAL)), UPat())), lambda: True),
  (UPat(Ops.ENDRANGE, dtype=dtypes.void, src=(UPat(Ops.RANGE),)), lambda: True),

  # all WMMA has 3 args, <x, w, acc>
  (UPat(Ops.WMMA, src=(UPat(), UPat(), UPat())), lambda: True),
  (UPat(Ops.CONTRACT, name="x"), lambda x: x.dtype.count == prod(y[1] for y in x.arg)),
  (UPat(Ops.UNROLL, name="x"), lambda x: x.src[0].dtype.count == prod(y[1] for y in x.arg)),

  # if has a <gate, barrier?>
  (UPat(Ops.IF, dtype=dtypes.void, src=(UPat(),)), lambda: True),
  (UPat(Ops.IF, dtype=dtypes.void, src=(UPat(), UPat(Ops.BARRIER))), lambda: True),
  (UPat(Ops.ENDIF, dtype=dtypes.void, src=(UPat(Ops.IF),)), lambda: True),

  (UPat(Ops.REDUCE_AXIS, name="x"), lambda x: isinstance(x.arg, tuple) and len(x.arg) == 2 and x.arg[0] in {Ops.ADD, Ops.MUL, Ops.MAX}),
  (UPat(Ops.GEP, src=(UPat(name="src"),), name="gep"), lambda gep,src: gep.dtype == src.dtype.scalar()),
  (UPat(Ops.VECTORIZE, name="x"), lambda x: len(x.src)>1 and len(x.src) == x.dtype.count and all(x.dtype == y.dtype.vec(len(x.src)) for y in x.src)),
  (UPat((Ops.BITCAST, Ops.CAST), src=(UPat(),), name="x"), lambda x: x.arg is None),
  (UPat(Ops.BARRIER, dtypes.void, src=UPat(Ops.STORE, allow_any_len=True)), lambda: True), # NOTE: all pointers must be local

  # NOTE: for testing, we let sinks be anything
  #(UPat(UOps.SINK, src=UPat(UOps.STORE)), lambda: True),
  (UPat(Ops.SINK, dtypes.void), lambda: True),
  (UPat(Ops.NOOP), lambda: True),

  # PTX LOAD/STORE
  (UPat((Ops.LOAD, Ops.STORE), src=(UPat(dtype=dtypes.int64),), allow_any_len=True), lambda: True),
])

def type_verify(uops:list[UOp], *extra_specs:PatternMatcher):
  specs = [spec, *extra_specs]
  for i,u in enumerate(uops):
    spec_ret = [cast(bool|None, s.rewrite(u)) for s in specs]
    if any(ret is False for ret in spec_ret) or all(ret is None for ret in spec_ret):
      print_uops(uops)
      raise RuntimeError(f"UOp verification failed at {i} on {u.op} {u.dtype} {len(u.src)} {[x.op for x in u.src]} {u.arg}")

# *** most of symbolic lives here now ***

def split_uop(x:UOp, sep:Ops):
  if x.op is sep:
    for s in x.src: yield from split_uop(s, sep)
  else: yield x

def div_and_mod_folding(x: UOp, c: int, which: Literal[Ops.MOD, Ops.IDIV], split_rem: bool=False) -> UOp|None:
  # simplify x // c or x % c, None means no change, c must be > 0
  assert c > 0
  if x.dtype.count > 1: return None
  # simple cancel div/mod case
  if (q:=x.vmin//c) == (x.vmax//c):
    if which is Ops.MOD: return x - q*c
    return x.const_like(q)

  svars, factors, quotients, remainders, gcd, div, const, offset, something_changed = [], [], [], [], c, 1, 0, 0, False
  for u in split_uop(x, Ops.ADD):
    if u.op is Ops.MOD and which is Ops.MOD and u.src[1].op is Ops.CONST and u.src[1].arg%c == 0:
      u = u.src[0]
      something_changed = True
    v: UOp = u.divides(f:=u.const_factor())
    q, r = divmod(f, c)
    if r==0 or ((which is Ops.MOD or split_rem or u.op is Ops.CONST) and r!=f): something_changed = True
    offset += r*v.vmin
    if u.op is Ops.CONST: const += f
    else:  # div is the smallest common divisor of all terms
      if f > 1 and c % f == 0 and (div == 1 or div > f): div = f
      gcd = math.gcd(r, gcd)
      factors.append(f); svars.append(v); quotients.append(q); remainders.append(r)  # noqa: E702

  lbound = ubound = offset = offset % c
  # we can fold if the expression has only one non-constant term and this term can only take on two values
  if len(svars)==1 and (v:=svars[0]).vmax-v.vmin == 1:
    r = (offset+remainders[0])%c - offset%c
    offset -= r * v.vmin
    if which is Ops.MOD: return r*v + offset
    return (factors[0]-r)//c * v + (const-offset)//c

  # a//c = (a-a%c)/c, if we can fold a%c, we can fold a//c
  # within a mod we can freely subtract multiples of c, we use this to see if a is congruent to an expression whose vmin/vmax are between 0 and c
  for (r, v) in zip(remainders, svars):
    if r > c//2:
      if (lbound := lbound + (r:=r-c) * (v.vmax-v.vmin)) < 0: break
    elif (ubound := ubound + r * (v.vmax-v.vmin)) >= c: break
    offset -= r * v.vmin  # determine what the new offset would be
  else: # vmin/vmax of the remainder is between 0 and c, we can remove the mod/div
    remainders = [min(r, r-c, key=abs) for r in remainders]
    if which is Ops.MOD: return functools.reduce(operator.add, [r*v for r,v in zip(remainders,svars)], x.const_like(offset))
    return functools.reduce(operator.add, [(f-r)//c * v for f,r,v in zip(factors, remainders,svars)], x.const_like((const-offset)//c))

  if gcd != 1: something_changed = True
  if not something_changed:
    if which is Ops.IDIV and (1 < div < c) and (newx:=div_and_mod_folding(x, div, Ops.IDIV)) is not None: return newx//(c//div)
    return None
  quo, rem = x.const_like(const//c), x.const_like((const%c)//gcd)
  for q,r,f,v in zip(quotients, remainders, factors, svars):
    if which is Ops.IDIV and (not split_rem) and r!=0:
      rem += f//gcd * v
    else:
      rem += r//gcd * v
      quo += q * v

  if which is Ops.MOD: return gcd*(rem % (c//gcd)) + const%gcd
  return rem//(c//gcd)+quo

def lt_folding(x:UOp, c:int) -> UOp|None:
  p, np = partition(split_uop(x, Ops.ADD), lambda u: u.const_factor() == 1)
  if np and (d:=math.gcd(*[u.const_factor() for u in np], c)) > 1 and 0 <= sum(u.vmin for u in p) and sum(u.vmax for u in p) < d:
    return cast(UOp, functools.reduce(operator.add, np).divides(d))<(c//d)
  return None

def fold_unrolled_divs(divs:UOp):
  # div pattern in unrolled arange
  # example: (x//4+(x+1)//4+(x+2)//4+(x+3)//4 -> x
  add_chain, denominator, seen_const, ans = list(split_uop(divs, Ops.ADD)), None, [], None
  for u in add_chain:
    if not (u.op is Ops.IDIV and u.src[1].op is Ops.CONST): return None
    if denominator is None: denominator = u.src[1].arg
    if denominator != u.src[1].arg: return None
    # assumed CONST is the last of an ADD
    if (s0:=u.src[0]).op is Ops.ADD and s0.src[1].op is Ops.CONST and s0.src[1].op is Ops.CONST:
      seen_const.append(s0.src[1].arg)
      s0 = s0.src[0]
    else: seen_const.append(0)
    if ans is None: ans = s0
    if ans is not s0: return None
  if denominator is None: return None
  # the first (denominator-len(seen_const)) terms may have been folded to 0 already
  for i in range(denominator-len(seen_const)):
    if ans is not None and 0 <= ans.vmin and ans.vmax + i < denominator: seen_const.append(i)
  return ans if ans is not None and sorted(seen_const)==list(range(denominator)) else None

def canonicalize_simplex(X:UOp) -> UOp|None:
  # (X := a0*x0 + a1*x1 + ...) > 0 is equivalent to x0 + x1 + ... > 0 if xi >= 0 and ai > 0 for ints.
  # returns x0 + x1 + ... in such case, or None if not
  changed, ret = False, []
  for u in split_uop(X, Ops.ADD):
    # assumed the const is the last src of MUL
    if u.op is Ops.MUL and u.src[1].op is Ops.CONST and u.src[1].arg > 0:
      changed = True
      u = u.src[0]
    if not (u.op in GroupOp.Irreducible and u.vmin >= 0): return None
    ret.append(u)
  return functools.reduce(operator.add, ret) if changed else None

def is_increasing(f:UOp) -> bool:
  # is f a monotonically increasing function regards its input
  if f.op in GroupOp.Irreducible: return True
  if f.op is Ops.ADD: return is_increasing(f.src[0]) and is_increasing(f.src[1])
  if f.op in (Ops.MUL, Ops.IDIV) and f.src[1].op is Ops.CONST and f.src[1].arg >= 0: return is_increasing(f.src[0])
  return False  # False if not sure

def parse_valid(valid:UOp) -> tuple[UOp, bool, int]:
  # if it's X <= c, returns X, True, c
  # if it's X >= c, returns X, False, c

  # (X < c).ne(True) -> X >= c
  if valid.op is Ops.CMPNE and valid.src[1].op is Ops.CONST and valid.src[1].arg == 1 and \
    (s0:=valid.src[0]).op is Ops.CMPLT and s0.src[1].op is Ops.CONST: return s0.src[0], False, s0.src[1].arg
  # X < c -> X <= c-1
  if valid.op is Ops.CMPLT and valid.src[1].op is Ops.CONST: return valid.src[0], True, valid.src[1].arg-1
  raise ValueError(f"not able to parse {valid=}")

def uop_given_valid(valid:UOp, uop:UOp) -> UOp|None:
  # return None if valid is always False, otherwise the simplified uop (might be the same as input)

  # first, parse valid into {expr: (lower_bound, upper_bound)}
  bounds:defaultdict[UOp, list[ConstType|None]] = defaultdict(lambda: [None, None])
  for stmt in split_uop(valid, Ops.AND):
    try: expr, is_upper, c = parse_valid(stmt)
    except ValueError: return uop  # give up if we cannot parse the valid
    bounds[expr][int(is_upper)] = c

  # simplify uop given that valid is True
  for expr,v in bounds.items():
    # some expr has lower bound > upper bound -> valid is an empty set and we return None
    if v[0] is not None and v[1] is not None and v[0] > v[1]: return None

    # every candidate is a set of contrained UOp based on valid, and if every item in a set simplifies the uop into a same output, we rewrite uop
    candidates = []
    if expr.op is Ops.ADD and v[0] == 1 and all(u.op in GroupOp.Irreducible for u in split_uop(expr, Ops.ADD)):
      # if the constraint is a simplex: X0 + X1 + ... > 0, we can check if all Xi > 0 simplify into the same output
      candidates.append([(Xi, UOp.variable("fake", 1, Xi.vmax, Xi.dtype)) for Xi in split_uop(expr, Ops.ADD)])
    # try checking the whole clause
    if expr in uop.toposort:
      candidates.append([(expr, UOp.variable("fake", expr.vmin if v[0] is None else v[0], expr.vmax if v[1] is None else v[1], expr.dtype))])

    for candidate in candidates:
      # if every branch in candidate gives the same simplified uop, we can rewrite the uop
      newuops = [uop.substitute({X:newX}).simplify().substitute({newX:X}).simplify() for X,newX in candidate]
      if uop.op is Ops.VECTORIZE and len(uop.src) == 2:
        if all_same([uops.src[0] for uops in newuops]): uop = uop.replace(src=(newuops[0].src[0], uop.src[1]))
        if all_same([uops.src[1] for uops in newuops]): uop = uop.replace(src=(uop.src[0], newuops[0].src[1]))
      elif all_same(newuops): uop = newuops[0]

  return uop

def _valid_priority(v: UOp, valids:list[UOp]):
  # we want valid that's in other valids' parents to be first, so it's more likely the other valids get simplified
  try: return sum(-1 if parse_valid(v)[0] in other.toposort else 0 for other in valids)
  except ValueError: return 0

def simplify_valid(valid:UOp) -> UOp|None:
  ret:list[UOp] = []
  something_changed = False
  valids = list(split_uop(valid, Ops.AND))
  for stmt in sorted(valids, key=lambda v: _valid_priority(v, valids)):
    ret.append(newstmt if ret and (newstmt:=uop_given_valid(functools.reduce(operator.and_, ret), stmt)) is not None else stmt)
    if ret[-1] is not stmt: something_changed = True
  return functools.reduce(operator.and_, ret) if something_changed else None

# def max_var_const(x:UOp, c1:UOp, c2:UOp):
#   if x.vmin >= 0: return x*c1 if c1.arg >= c2.arg else x*c2
#   if x.vmax <= 0: return x*c2 if c1.arg >= c2.arg else x*c1

def sint_to_uop(x:sint, dtype:DType=dtypes.int) -> UOp: return UOp.const(dtype, x) if isinstance(x, int) else x

symbolic_simple = PatternMatcher([
  # ** self folding **
  (UPat.var("x") + 0, lambda x: x),    # x+0 -> x
  (UPat.var("x") * 1, lambda x: x),    # x*1 -> x
  (UPat.var("x") // UPat.var("x"), lambda x: x.const_like(1)), # x//x -> 1
  (UPat.var("x") // 1, lambda x: x),   # x//1 -> x
  (UPat.var("x") // -1, lambda x: -x), # x//-1 -> -x
  (UPat.var("x") / UPat.var("x"), lambda x: x.const_like(1)), # x/x -> 1
  ((UPat.var("x") * UPat.var("x2")) / UPat.var("x2"), lambda x,x2: x), # (x*x2)/x2 -> x
  ((UPat.var() % UPat.var("y")).named("base") % UPat.var("y"), lambda base,y: base),  # (x%y)%y = -> x%y (rewritten with base for speed)
  (UPat.var("x")%UPat.cvar("c")+(UPat.var("x")//UPat.cvar("c"))*UPat.cvar("c"), lambda x,c: x), # (x%c)+(x//c)*c = x
  ((UPat.var("x")//UPat.cvar("c1"))*UPat.cvar("c3")+UPat.var("x")%UPat.cvar("c1")*UPat.cvar("c2"),
    lambda x,c1,c2,c3: x*c2 if c1.arg*c2.arg==c3.arg else None), # (x%c1)*c2+(x//c1)*c3 = x*c2 if c1*c2==c3
  (UPat.var("x", dtype=dtypes.bool) & UPat.cvar("c", vec=False), lambda x,c: x if c.arg else c),
  (UPat.var("x", dtype=dtypes.bool) | UPat.cvar("c", vec=False), lambda x,c: c if c.arg else x),
  (UPat(GroupOp.Idempotent, src=(UPat.var("x"), UPat.var("x"))), lambda x: x),
  (UPat.var("x", dtype=dtypes.bool).logical_not().logical_not(), lambda x: x),
  (UPat.var("x", dtype=dtypes.bool).where(UPat.const(dtypes.bool, True), UPat.const(dtypes.bool, False)), lambda x: x),
  # ** zero folding **
  (UPat.var("x") < UPat.var("x"), lambda x: x.const_like(False).cast(dtypes.bool.vec(x.dtype.count))), # x < x -> False
  (UPat.var("x", dtype=dtypes.ints) != UPat.var("x", dtype=dtypes.ints),
   lambda x: x.const_like(False).cast(dtypes.bool.vec(x.dtype.count))), # x != x -> False (only ints)
  # x*0 -> 0 or 0*x -> 0
  # if x is nan or inf it should render the nan value.
  # NOTE: this can be wrong for loaded NaN
  (UPat.var("x") * 0, lambda x: x.const_like(float("nan") if isinstance(x.arg, float) and (math.isnan(x.arg) or math.isinf(x.arg)) else 0)),
  # ** constant folding **
  # TODO: add const folding for Ops.THREEFRY
  (UPat(GroupOp.ALU, name="a", src=UPat((Ops.VCONST, Ops.CONST))),
   lambda a: a.const_like(exec_alu(a.op, a.dtype, [x.arg for x in a.src], False)) if a.op is not Ops.THREEFRY else None),
  # bool MUL is AND, ADD/MAX is OR. prevents other rules to rewrite bool ADD/MUL incorrectly
  (UPat.var('x', dtype=dtypes.bool) * UPat.var('y', dtype=dtypes.bool), lambda x,y: x&y),
  (UPat.var('x', dtype=dtypes.bool) + UPat.var('y', dtype=dtypes.bool), lambda x,y: x|y),
  (UPat.var('x', dtype=dtypes.bool).maximum(UPat.var('y', dtype=dtypes.bool)), lambda x,y: x|y),
  # *** cast ***
  (UPat(Ops.CAST, name="root", src=UPat.cvar("c")), lambda root, c: root.const_like(c.arg)),
  (UPat(Ops.CAST, name="root"), lambda root: root.src[0] if root.dtype == root.src[0].dtype else None),
])

symbolic = symbolic_simple+PatternMatcher([
  # ** COMMUTATIVE flipping **
  (UPat(GroupOp.Commutative, name='x'), lambda x: x.replace(src=x.src[::-1]) if x.src[1].tuplize < x.src[0].tuplize else None),
  # ** boolean algebra **
  (UPat.var("x") | (UPat.var("x") & UPat.var()), lambda x: x), # x|(x&y) -> x
  # ** combine terms **
  (UPat.var("x") * UPat.cvar("c0") + UPat.var("x") * UPat.cvar("c1"), lambda x,c0,c1: x*(c0+c1)), # (x*c0)+(x*c1) -> x*(c0+c1)
  ((UPat.var("y") + UPat.var("x") * UPat.cvar("c0")) + UPat.var("x") * UPat.cvar("c1"), lambda x,y,c0,c1: y+x*(c0+c1)),
  (UPat.var("x") + UPat.var("x") * UPat.cvar("c"), lambda x,c: x*(c+1)), # (x+x*c)-> x*(c+1)
  ((UPat.var("y") + UPat.var("x")) + UPat.var("x") * UPat.cvar("c"), lambda x,y,c: y+x*(c+1)),
  (UPat.var("x") + UPat.var("x"), lambda x: x*2), # (x+x)-> x*2
  ((UPat.var("y") + UPat.var("x")) + UPat.var("x"), lambda y,x: y+x*2),
  ((UPat.var("x") / UPat.var("x2")) / UPat.var("x3"), lambda x,x2,x3: x/(x2*x3)), # (x/x2)/x3 -> x/(x2*x3)
  (-1 * (UPat.var("x") + UPat.cvar("c")), lambda x,c: (-x)+(-c)),  # -(x+c) -> -x + -c
  # a conditional with the same results either way is a noop, also fold const conditionals
  (UPat.var().where(UPat.var("val"), UPat.var("val")), lambda val: val),
  (UPat.cvar("gate", vec=False).where(UPat.var("c0"), UPat.var("c1")), lambda gate, c0, c1: c0 if gate.arg else c1),
  # alu of two where with same conds can combine, only do if true branch or false branch is const
  (UPat(GroupOp.Binary, name="alu", src=(UPat.var("c").where(UPat.var("t"), UPat.var("f")), UPat.var("c").where(UPat.var("tt"), UPat.var("ff")))), \
   lambda alu,c,t,tt,f,ff: c.where(t.alu(alu.op, tt), f.alu(alu.op, ff)) if t.op == tt.op == Ops.CONST or f.op == ff.op == Ops.CONST else None),
  # ALU min==max -> CONST (slow!)
  (UPat(GroupOp.ALU, name="x"), lambda x: x.const_like(x.vmin) if x.vmin == x.vmax else None),
  # max folding
  (UPat.maximum(UPat.var("x"), UPat.var("y")), lambda x,y: x if x.vmin >= y.vmax else y if x.vmax <= y.vmin else None),
  # TODO: why does this rule break beautiful_mnist?
  #((UPat.var("x")+UPat.var("z")).maximum(UPat.var("y")+UPat.var("z")), lambda x,y,z: x.maximum(y) + z),
  #((UPat.var("x")*UPat.cvar("c1")).maximum(UPat.var("x")*UPat.cvar("c2")), max_var_const),
  # ** two stage ALU folding **
  *((UPat.var("x").alu(op, UPat.cvar("c1")).alu(op, UPat.cvar("c2")).named("f"),
     lambda f,x,c1,c2: x.alu(f.op,c1.alu(f.op,c2))) for op in GroupOp.Associative),
  ((UPat.cvar("c0") + UPat.var("x")) < UPat.cvar("c1"), lambda x,c0,c1: x<(c1-c0)),  # c0 + x < c1 -> x < c1 - c0
  ((UPat.var("x") // UPat.cvar("c1")) // UPat.cvar("c2"), lambda x,c1,c2: x//(c1*c2)), # (x//c1)//c2 -> x//(c1*c2)
  # ** lt **
  # c0*x<c1 for positive int c0,c1
  ((UPat.cvar("c0", vec=False)*UPat.var("x", dtype=dtypes.ints))<UPat.cvar("c1", vec=False),
   lambda x,c0,c1: x<math.ceil(c1.arg/c0.arg) if c0.arg > 0 and c1.arg > 0 else None),
  # c0*x<c1 for negative int c0 and non-positive c1
  ((UPat.cvar("c0", vec=False)*UPat.var("x", dtype=dtypes.ints))<UPat.cvar("c1", vec=False),
   lambda x,c0,c1: (-x)<(-(math.floor(-c1.arg/-c0.arg))) if c0.arg < 0 and c0.arg != -1 and c1.arg <= 0 else None),
  # x//c0<c1 for positive int c0
  ((UPat.var("x", dtype=dtypes.ints)//UPat.cvar("c0", vec=False))<UPat.cvar("c1", vec=False),
   lambda x,c0,c1: x<(c1.arg*c0.arg) if c0.arg > 0 else None),
  # ** move add/mul consts to end (NOTE: this is still happening before constant folding) **
  (UPat(Ops.ADD, src=(UPat.var("x"), UPat.cvar("c1"))) + UPat.var("y"), lambda x,c1,y: (x+y)+c1),
  (UPat(Ops.MUL, src=(UPat.var("x"), UPat.cvar("c1"))) * UPat.var("y"), lambda x,c1,y: (x*y)*c1),
  # *** rules from symbolic ***
  # unrolled arange div folding
  (UPat(Ops.ADD, name="divs", src=[UPat(), UPat(Ops.IDIV)]), fold_unrolled_divs),
  # generic lt folding
  (UPat.var("x", dtypes.sints)<UPat.cvar("c", vec=False), lambda x,c: lt_folding(x, c.arg) if 0 < c.arg else None),
  # canonicalize a simplex with positive coefficients > 0
  # not x < 1 -> X > 0
  ((UPat.var("x", dtypes.ints)<1).ne(True), lambda x: (newx<1).ne(True) if (newx:=canonicalize_simplex(x)) is not None else None),
  # ** div **
  # div folding
  ((UPat.var("x")//UPat.cvar("c") + UPat.cvar("a"))//UPat.cvar("d"), lambda x,c,a,d: (x+a*c)//(c*d)),  # (x//c+a)//d -> (x+a*c)//(c*d)
  (UPat.var("x", dtypes.sints) // UPat.cvar("c", vec=False), lambda x,c: div_and_mod_folding(x,c.arg,Ops.IDIV) if 0 < c.arg else None),
  # ** mod **
  # mod folding
  (UPat.var("x") % UPat.cvar("c", vec=False), lambda x,c: div_and_mod_folding(x,c.arg,Ops.MOD) if 0 < c.arg else None),
])


symbolic_flat = symbolic+PatternMatcher([
  # ** combine terms (opinionated) **
  (-1 * (UPat.var("x") + UPat.var("y")), lambda x,y: (-x)+(-y)),  # -(x+y) -> -x + -y
  # (x+y)*c -> x*c+y*c. only for int, float has inf*0=nan issue
  ((UPat.var("x", dtypes.ints) + UPat.var("y")) * UPat.cvar("c"), lambda x,y,c: x*c+y*c),
])

_substitute = PatternMatcher([(UPat(tuple(Ops), name="x"), lambda ctx,x: ctx.get(x,None))])

# for debug
syms = { Ops.ADD: "+", Ops.SUB: "-", Ops.IDIV: "//", Ops.MOD: "%", Ops.SHL: "<<", Ops.SHR: ">>",
         Ops.MUL: "*", Ops.CMPLT: "<", Ops.CMPNE: "!=", Ops.AND: "&", Ops.OR: "|", Ops.XOR: "^"}
renderer = PatternMatcher([
  (UPat((Ops.DEFINE_VAR, Ops.SPECIAL), name="x"), lambda x: UOp(Ops.NOOP, arg=x.arg[0])),
  (UPat(Ops.RANGE, name="x"), lambda x: UOp(Ops.NOOP, arg=f"ridx{x.arg}")),
  (UPat(Ops.CONST, name="x"), lambda x: UOp(Ops.NOOP, arg=str(x.arg))),
  (UPat(Ops.BIND, src=UPat(Ops.NOOP), name="x"), lambda x: x.src[0]),
  (UPat(Ops.NEG, src=UPat(Ops.NOOP), name="x"), lambda x: UOp(Ops.NOOP, arg=f"(-{x.src[0].arg})")),
  (UPat(Ops.MAX, src=UPat(Ops.NOOP), name="x"), lambda x: UOp(Ops.NOOP, arg=f"max({x.src[0].arg}, {x.src[1].arg})")),
  (UPat(Ops.MULACC, src=UPat(Ops.NOOP), name="x"), lambda x: UOp(Ops.NOOP, arg=f"({x.src[0].arg}*{x.src[1].arg}+{x.src[2].arg})")),
  (UPat(Ops.WHERE, src=UPat(Ops.NOOP), name="x"), lambda x: UOp(Ops.NOOP, arg=f"({x.src[1].arg} if {x.src[0].arg} else {x.src[2].arg})")),
  (UPat(GroupOp.ALU, src=UPat(Ops.NOOP), name="x"), lambda x: UOp(Ops.NOOP, arg=f"({x.src[0].arg}{syms[x.op]}{x.src[1].arg})")),
])

# *** what was symbolic.py ***

sint = Union[int, UOp]
Variable = UOp

ConstLike = Union[ConstType, Variable, tuple[ConstType, ...]]

# *** uop swizzling ***

merge_views = PatternMatcher([(UPat(Ops.VIEW, name="s0").view(name="s1"), lambda s0,s1: s0.replace(arg=s0.st+s1.st))])

# push VIEW to loads
view_left = merge_views+PatternMatcher([
  # VIEW before elementwise ops
  (UPat({*GroupOp.ALU, Ops.CAST, Ops.BITCAST, Ops.ASSIGN, Ops.CONTIGUOUS}, name="e").view(name="v"),
   lambda e,v: e.replace(src=tuple(s if s.st is None else s.view(v.st) if s is s.base else s.base.view(s.st+v.st) for s in e.src))),
  # early merge VIEW buffer ops
  (UPat(GroupOp.Buffer, name="b").view(name="v"), lambda b,v: b.replace(src=tuple((s.st+v.st).to_uop() if s.op is Ops.VIEW else s for s in b.src))),
])<|MERGE_RESOLUTION|>--- conflicted
+++ resolved
@@ -439,13 +439,10 @@
       assert isinstance(arg, get_args(ConstType)), f"trying to create CONST with {arg=}"
       return UOp.const(dtype, unwrap(arg)).replace(src=(UOp(Ops.VIEW, dtypes.void, (UOp(Ops.DEVICE, arg=device),),
                  ShapeTracker.from_shape(())),)).reshape((1,)*len(shape)).expand(shape)
-<<<<<<< HEAD
     # Tensor variable binding is BIND(VAR(VIEW(DEVICE)), var.const_like(val))
     if op is Ops.BIND:
       var, val = arg.unbind()
-      var = var.replace(src=(UOp(Ops.VIEW, dtypes.void, (UOp(Ops.DEVICE, arg=device),),
-                                 ShapeTracker.from_shape(())),)).reshape((1,)*len(shape)).expand(shape)
-      return var.bind(val)
+      return var.replace(src=(UOp(Ops.VIEW, dtypes.void, (UOp(Ops.DEVICE, arg=device),), ShapeTracker.from_shape(shape)),)).bind(val)
     # empty is EMPTY(VIEW(BUFFER))
     if op is Ops.EMPTY:
       return UOp(Ops.EMPTY, dtype, (UOp.new_buffer(device, (st:=ShapeTracker.from_shape(shape)).size, dtype).view(st),))
@@ -453,14 +450,6 @@
     assert op is Ops.BUFFER_VIEW and len(src) == 1
     st_device = UOp(Ops.VIEW, dtypes.void, (UOp(Ops.DEVICE, arg=device),), ShapeTracker.from_shape(shape))
     return UOp(Ops.BUFFER_VIEW, dtype, (st_device, src[0]))
-=======
-    # Tensor variable binding is BIND(VAR(VIEW(DEVICE)), CONST(VIEW(DEVICE)))
-    if op is Ops.BIND:
-      var, val = arg.unbind()
-      return var.replace(src=(UOp(Ops.VIEW, dtypes.void, (UOp(Ops.DEVICE, arg=device),), ShapeTracker.from_shape(shape)),)).bind(val)
-    # otherwise it's a contiguous st
-    return UOp(Ops.VIEW, dtype, (UOp.new_buffer(device, (st:=ShapeTracker.from_shape(shape)).size, dtype), UOp(op, dtype, src, arg)), st)
->>>>>>> 947de23c
   def copy_to_device(self, device:str, force=False, clone:bool=False) -> UOp:
     # no COPY
     if self.device == device and not clone: return self
