--- conflicted
+++ resolved
@@ -370,12 +370,8 @@
       return ret
     return UOp(Ops.CAST, dtype, (self,))
   def bitcast(self, dtype:DType):
-<<<<<<< HEAD
     # subbuffer support on DISK tesor bitcast
-    if self.can_view() and self.device.startswith("DISK"):
-=======
     if self.can_view():
->>>>>>> 0e0cba2c
       if self.dtype.itemsize == dtype.itemsize: output_shape = self.shape
       else:
         # https://pytorch.org/docs/stable/generated/torch.Tensor.view.html
